--- conflicted
+++ resolved
@@ -50,13 +50,8 @@
 
 ## input_directory
 
-<<<<<<< HEAD
 The input folder is supposed to contain files with pure SQL statements (comments
 are OK). The file extension can be in any format like .txt or .sql.
-=======
-The input directory is supposed to contain files with pure SQL statements (comments
-are OK). The file type can be in any format like .txt or .sql.
->>>>>>> 5e3de8a9
 
 TODO: add instruction about how to use the metadata dumper outputs as inputs here.
 
