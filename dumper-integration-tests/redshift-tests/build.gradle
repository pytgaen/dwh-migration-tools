buildscript {
    repositories {
        mavenCentral()
    }
}

plugins {
    id 'java'
    id 'com.adarshr.test-logger' version '3.2.0'
}

sourceCompatibility = 1.8

repositories {
    mavenCentral()
    maven {
        url "https://redshift-maven-repository.s3-website-us-east-1.amazonaws.com/release"
    }
}

dependencies {
    implementation 'org.codehaus.groovy:groovy-all:3.0.10'
    implementation 'com.google.guava:guava:31.1-jre'
    implementation 'org.testng:testng:7.5'
    implementation 'org.slf4j:slf4j-api:2.0.0-alpha5'
    implementation 'org.slf4j:slf4j-jdk14:2.0.0-alpha5'
    implementation 'com.amazon.redshift:redshift-jdbc42:2.1.0.7'
    implementation 'commons-io:commons-io:2.11.0'
<<<<<<< HEAD
    implementation 'org.apache.commons:commons-collections4:4.4'
    implementation 'com.opencsv:opencsv:5.6'
    annotationProcessor 'com.google.auto.value:auto-value:1.9'
    implementation 'com.google.auto.value:auto-value-annotations:1.9'
=======
    implementation 'com.opencsv:opencsv:5.6'
    annotationProcessor 'com.google.auto.value:auto-value:1.9'
    compileOnly 'com.google.auto.value:auto-value-annotations:1.9'
>>>>>>> d5e6e7e5
}

test {
    ignoreFailures = true

    useTestNG {
        preserveOrder true
        systemProperty 'java.util.logging.config.file', 'src/main/resources/logging.properties'
    }
}<|MERGE_RESOLUTION|>--- conflicted
+++ resolved
@@ -26,16 +26,9 @@
     implementation 'org.slf4j:slf4j-jdk14:2.0.0-alpha5'
     implementation 'com.amazon.redshift:redshift-jdbc42:2.1.0.7'
     implementation 'commons-io:commons-io:2.11.0'
-<<<<<<< HEAD
-    implementation 'org.apache.commons:commons-collections4:4.4'
     implementation 'com.opencsv:opencsv:5.6'
     annotationProcessor 'com.google.auto.value:auto-value:1.9'
     implementation 'com.google.auto.value:auto-value-annotations:1.9'
-=======
-    implementation 'com.opencsv:opencsv:5.6'
-    annotationProcessor 'com.google.auto.value:auto-value:1.9'
-    compileOnly 'com.google.auto.value:auto-value-annotations:1.9'
->>>>>>> d5e6e7e5
 }
 
 test {
